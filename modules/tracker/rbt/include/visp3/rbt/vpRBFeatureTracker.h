/*
 * ViSP, open source Visual Servoing Platform software.
 * Copyright (C) 2005 - 2024 by Inria. All rights reserved.
 *
 * This software is free software; you can redistribute it and/or modify
 * it under the terms of the GNU General Public License as published by
 * the Free Software Foundation; either version 2 of the License, or
 * (at your option) any later version.
 * See the file LICENSE.txt at the root directory of this source
 * distribution for additional information about the GNU GPL.
 *
 * For using ViSP with software that can not be combined with the GNU
 * GPL, please contact Inria about acquiring a ViSP Professional
 * Edition License.
 *
 * See https://visp.inria.fr for more information.
 *
 * This software was developed at:
 * Inria Rennes - Bretagne Atlantique
 * Campus Universitaire de Beaulieu
 * 35042 Rennes Cedex
 * France
 *
 * If you have questions regarding the use of this file, please contact
 * Inria at visp@inria.fr
 *
 * This file is provided AS IS with NO WARRANTY OF ANY KIND, INCLUDING THE
 * WARRANTY OF DESIGN, MERCHANTABILITY AND FITNESS FOR A PARTICULAR PURPOSE.
 */

/*!
  \file vpRBFeatureTracker.h
  \brief Base class for features that can be tracked using vpRBTracker
*/
#ifndef VP_RB_FEATURE_TRACKER_H
#define VP_RB_FEATURE_TRACKER_H

#include <visp3/core/vpConfig.h>
#include <visp3/core/vpMatrix.h>
#include <visp3/core/vpColVector.h>
#include <visp3/core/vpMatrixException.h>
#include <visp3/core/vpImage.h>
#include <visp3/core/vpCameraParameters.h>
#include <visp3/core/vpRect.h>

#include <visp3/rbt/vpRBFeatureTrackerInput.h>
#include <visp3/rbt/vpRBSilhouettePoint.h>

#if defined(VISP_HAVE_NLOHMANN_JSON)
#include <nlohmann/json.hpp>
#endif

enum vpRBFeatureDisplayType
{
  SIMPLE = 0,
  IMPORTANCE = 1,
  ERROR = 2
};

BEGIN_VISP_NAMESPACE
/**
 * \brief A base class for all features that can be used and tracked in the vpRBTracker
 *
 * \ingroup group_rbt_trackers
*/
class VISP_EXPORT vpRBFeatureTracker
{
public:

  vpRBFeatureTracker();

  /**
   * \brief Return the type of feature that is used by this tracker
   *
   * \return vpRBFeatureType
   */

  /**
   * \brief Get the number of features used to compute the pose update
   *
   */
  unsigned getNumFeatures() const { return m_numFeatures; }

  /**
   * \name Required inputs
   * @{
   */

  /**
   * \brief Whether this tracker requires RGB image to extract features
   *
   * \return true if the tracker requires an RGB image
   * \return false otherwise
   */
  virtual bool requiresRGB() const = 0;

  /**
   * \brief Whether this tracker requires depth image to extract features
   *
   */
  virtual bool requiresDepth() const = 0;

  /**
   * \brief Whether this tracker requires Silhouette candidates
   */
  virtual bool requiresSilhouetteCandidates() const = 0;
  /**
   * @}
   */

  /**
   * \name Core Tracking methods
   * @{
   */

  /**
  * \brief Method called when starting a tracking iteration
  *
  */
  virtual void onTrackingIterStart() = 0;

  /**
   * \brief Method called after the tracking iteration has finished
   *
   */
  virtual void onTrackingIterEnd() = 0;

  /**
   * \brief Extract features from the frame data and the current pose estimate
   *
   */
  virtual void extractFeatures(const vpRBFeatureTrackerInput &frame, const vpRBFeatureTrackerInput &previousFrame, const vpHomogeneousMatrix &cMo) = 0;

  /**
   * \brief Track the features
   */
  virtual void trackFeatures(const vpRBFeatureTrackerInput &frame, const vpRBFeatureTrackerInput &previousFrame, const vpHomogeneousMatrix &cMo) = 0;

  virtual void initVVS(const vpRBFeatureTrackerInput &frame, const vpRBFeatureTrackerInput &previousFrame, const vpHomogeneousMatrix &cMo) = 0;
  virtual void computeVVSIter(const vpRBFeatureTrackerInput &frame, const vpHomogeneousMatrix &cMo, unsigned int iteration) = 0;

  /**
   * @}
   */

  virtual void display(const vpCameraParameters &cam, const vpImage<unsigned char> &I, const vpImage<vpRGBa> &IRGB, const vpImage<unsigned char> &depth, const vpRBFeatureDisplayType type) const = 0;

  /**
   * \name Covariance computation
   * @{
   */
  /**
   * \brief Retrieve the 6 x 6 pose covariance matrix, computed from the weights associated to each feature.
   *
   * The updateCovariance method should have been called before
   */
  virtual const vpMatrix getCovariance() const { return m_cov; }
  /**
   * \brief Update the covariance matrix
   *
   * \param lambda the visual servoing gain
   */
  virtual void updateCovariance(const double lambda);
  /**
   * @}
   */

  /**
   * Returns whether the tracker is considered as having converged to the desired pose.
   */
  bool vvsHasConverged() const { return m_vvsConverged; }

  /**
   * \brief Get the importance of this tracker in the optimization step.
   *  The default computation is the following:
   * \f$ \sqrt{w / N} \f$, where \f$ w\f$ is the weight defined by setTrackerWeight, and  \f$ N \f$ is the number of features.
   */
  virtual double getVVSTrackerWeight() const { return sqrt(m_userVvsWeight / m_numFeatures); }
  void setTrackerWeight(double weight) { m_userVvsWeight = weight; }

  /**
<<<<<<< HEAD
   * \brief Get the left side term of the Gauss-Newton optimization term
=======
   * \brief Get the left-side term of the Gauss-Newton optimization term
>>>>>>> 682190e6
   */
  virtual vpMatrix getLTL() const { return m_LTL; }

  /**
<<<<<<< HEAD
   * \brief Get the right side term of the Gauss-Newton optimization term
=======
   * \brief Get the right-side term of the Gauss-Newton optimization term
>>>>>>> 682190e6
   */
  virtual vpColVector getLTR() const { return m_LTR; }

  /**
   * \brief Get a weighted version of the error vector.
   * This should not include the userVVSWeight, but may include reweighting to remove outliers, occlusions, etc.
   */
  const vpColVector &getWeightedError() const { return m_weighted_error; }

#if defined(VISP_HAVE_NLOHMANN_JSON)
  virtual void loadJsonConfiguration(const nlohmann::json &j)
  {
    m_userVvsWeight = j.at("weight");
  }
#endif

protected:

  static void computeJTR(const vpMatrix &interaction, const vpColVector &error, vpColVector &JTR);
  static vpMatrix computeCovarianceMatrix(const vpMatrix &A, const vpColVector &b, const vpMatrix &W);

  vpMatrix m_L; //! Error jacobian (In VS terms, the interaction matrix)
  vpMatrix m_LTL;  //! Left side of the Gauss newton minimization
  vpColVector m_LTR; //! Right side of the Gauss Newton minimization
  vpMatrix m_cov; //! Covariance matrix
  vpColVector m_covWeightDiag;


  vpColVector m_error; //! Raw VS Error vector
  vpColVector m_weighted_error; //! Weighted VS error
  vpColVector m_weights; //! Error weights


  unsigned m_numFeatures; //! Number of considered features
  double m_userVvsWeight; //! User-defined weight for this specific type of feature

  bool m_vvsConverged; //! Whether VVS has converged, should be updated every VVS iteration

};
END_VISP_NAMESPACE

#endif<|MERGE_RESOLUTION|>--- conflicted
+++ resolved
@@ -179,20 +179,12 @@
   void setTrackerWeight(double weight) { m_userVvsWeight = weight; }
 
   /**
-<<<<<<< HEAD
-   * \brief Get the left side term of the Gauss-Newton optimization term
-=======
    * \brief Get the left-side term of the Gauss-Newton optimization term
->>>>>>> 682190e6
    */
   virtual vpMatrix getLTL() const { return m_LTL; }
 
   /**
-<<<<<<< HEAD
-   * \brief Get the right side term of the Gauss-Newton optimization term
-=======
    * \brief Get the right-side term of the Gauss-Newton optimization term
->>>>>>> 682190e6
    */
   virtual vpColVector getLTR() const { return m_LTR; }
 
