/****************************************************************************
 *
 * ViSP, open source Visual Servoing Platform software.
 * Copyright (C) 2005 - 2023 by Inria. All rights reserved.
 *
 * This software is free software; you can redistribute it and/or modify
 * it under the terms of the GNU General Public License as published by
 * the Free Software Foundation; either version 2 of the License, or
 * (at your option) any later version.
 * See the file LICENSE.txt at the root directory of this source
 * distribution for additional information about the GNU GPL.
 *
 * For using ViSP with software that can not be combined with the GNU
 * GPL, please contact Inria about acquiring a ViSP Professional
 * Edition License.
 *
 * See https://visp.inria.fr for more information.
 *
 * This software was developed at:
 * Inria Rennes - Bretagne Atlantique
 * Campus Universitaire de Beaulieu
 * 35042 Rennes Cedex
 * France
 *
 * If you have questions regarding the use of this file, please contact
 * Inria at visp@inria.fr
 *
 * This file is provided AS IS with NO WARRANTY OF ANY KIND, INCLUDING THE
 * WARRANTY OF DESIGN, MERCHANTABILITY AND FITNESS FOR A PARTICULAR PURPOSE.
 *
 * Description:
 * Test various svd decompositions.
 */

/*!
  \example testSvd.cpp
  \brief Test various svd decompositions.
*/

#include <algorithm>
#include <stdio.h>
#include <stdlib.h>
#include <vector>

#include <visp3/core/vpColVector.h>
#include <visp3/core/vpMatrix.h>
#include <visp3/core/vpTime.h>
#include <visp3/io/vpParseArgv.h>

// List of allowed command line options
#define GETOPTARGS "cdn:i:pf:R:C:vh"

/*!

  Print the program options.

  \param name : Program name.
  \param badparam : Bad parameter name.

 */
void usage(const char *name, const char *badparam)
{
  fprintf(stdout, "\n\
Test matrix inversions\n\
using LU, QR and Cholesky methods as well as Pseudo-inverse.\n\
Outputs a comparison of these methods.\n\
\n\
SYNOPSIS\n\
  %s [-n <number of matrices>] [-f <plot filename>]\n\
     [-R <number of rows>] [-C <number of columns>]\n\
     [-i <number of iterations>] [-p] [-h]\n",
          name);

  fprintf(stdout, "\n\
OPTIONS:                                               Default\n\
  -n <number of matrices>                               \n\
     Number of matrices inverted during each test loop.\n\
\n\
  -i <number of iterations>                               \n\
     Number of iterations of the test.\n\
\n\
  -f <plot filename>                               \n\
     Set output path for plot output.\n\
     The plot logs the times of \n\
     the different inversion methods: \n\
     QR,LU,Cholesky and Pseudo-inverse.\n\
\n\
  -R <number of rows>\n\
     Number of rows of the automatically generated matrices  \n\
     we test on.\n\
\n\
  -C <number of columns>\n\
     Number of colums of the automatically generated matrices  \n\
     we test on.\n\
\n\
  -p                                             \n\
     Plot into filename in the gnuplot format. \n\
     If this option is used, tests results will be logged \n\
     into a filename specified with -f.\n\
\n\
  -h\n\
     Print the help.\n\n");

  if (badparam) {
    fprintf(stderr, "ERROR: \n");
    fprintf(stderr, "\nBad parameter [%s]\n", badparam);
  }
}

/*!

  Set the program options.

  \return false if the program has to be stopped, true otherwise.

*/
bool getOptions(int argc, const char **argv, unsigned int &nb_matrices, unsigned int &nb_iterations,
                bool &use_plot_file, std::string &plotfile, unsigned int &nbrows, unsigned int &nbcols, bool &verbose)
{
  const char *optarg_;
  int c;
  while ((c = vpParseArgv::parse(argc, argv, GETOPTARGS, &optarg_)) > 1) {

    switch (c) {
    case 'h':
      usage(argv[0], nullptr);
      return false;
      break;
    case 'n':
      nb_matrices = (unsigned int)atoi(optarg_);
      break;
    case 'i':
      nb_iterations = (unsigned int)atoi(optarg_);
      break;
    case 'f':
      plotfile = optarg_;
      use_plot_file = true;
      break;
    case 'p':
      use_plot_file = true;
      break;
    case 'R':
      nbrows = (unsigned int)atoi(optarg_);
      break;
    case 'C':
      nbcols = (unsigned int)atoi(optarg_);
      break;
    case 'v':
      verbose = true;
      break;
    // add default options -c -d
    case 'c':
      break;
    case 'd':
      break;
    default:
      usage(argv[0], optarg_);
      return false;
      break;
    }
  }

  if ((c == 1) || (c == -1)) {
    // standalone param or error
    usage(argv[0], nullptr);
    std::cerr << "ERROR: " << std::endl;
    std::cerr << "  Bad argument " << optarg_ << std::endl << std::endl;
    return false;
  }

  return true;
}

vpMatrix make_random_matrix(unsigned int nbrows, unsigned int nbcols)
{
  vpMatrix A;
  A.resize(nbrows, nbcols);

  for (unsigned int i = 0; i < A.getRows(); i++) {
    for (unsigned int j = 0; j < A.getCols(); j++) {
      A[i][j] = static_cast<double>(rand()) / static_cast<double>(RAND_MAX);
    }
  }

  return A;
}

vpMatrix make_random_symmetric_matrix(unsigned int nbrows)
{
  vpMatrix A;
  A.resize(nbrows, nbrows);

  for (unsigned int i = 0; i < A.getRows(); i++) {
    for (unsigned int j = i; j < A.getCols(); j++) {
      A[i][j] = static_cast<double>(rand()) / static_cast<double>(RAND_MAX);
      if (i != j) {
        A[j][i] = A[i][j];
      }
    }
  }

  return A;
}

void create_bench_random_matrix(unsigned int nb_matrices, unsigned int nb_rows, unsigned int nb_cols, bool verbose,
                                std::vector<vpMatrix> &bench)
{
  if (verbose)
    std::cout << "Create a bench of " << nb_matrices << " " << nb_rows << " by " << nb_cols << " matrices" << std::endl;
  bench.clear();
  for (unsigned int i = 0; i < nb_matrices; i++) {
    vpMatrix M;
    //#if defined(VISP_HAVE_EIGEN3) || defined(VISP_HAVE_LAPACK) ||
    //(VISP_HAVE_OPENCV_VERSION >= 0x020101)
    //    double det = 0.;
    //    // don't put singular matrices in the benchmark
    //    for(M = make_random_matrix(nb_rows, nb_cols);
    //    std::fabs(det=M.AtA().det())<.01; M = make_random_matrix(nb_rows,
    //    nb_cols)) {
    //      if(verbose) {
    //        std::cout << "  Generated random matrix AtA=" << std::endl <<
    //        M.AtA() << std::endl; std::cout << "  Generated random matrix
    //        not invertible: det=" << det << ". Retrying..." << std::endl;
    //      }
    //    }
    //#else
    M = make_random_matrix(nb_rows, nb_cols);
    //#endif
    bench.push_back(M);
  }
}

void create_bench_random_symmetric_matrix(unsigned int nb_matrices, unsigned int nb_rows, bool verbose,
                                          std::vector<vpMatrix> &bench)
{
  if (verbose)
    std::cout << "Create a bench of " << nb_matrices << " " << nb_rows << " by " << nb_rows << " symmetric matrices" << std::endl;
  bench.clear();
  for (unsigned int i = 0; i < nb_matrices; i++) {
    vpMatrix M;
    //#if defined(VISP_HAVE_EIGEN3) || defined(VISP_HAVE_LAPACK) ||
    //(VISP_HAVE_OPENCV_VERSION >= 0x020101) || defined(VISP_HAVE_GSL)
    //    double det = 0.;
    //    // don't put singular matrices in the benchmark
    //    for(M = make_random_matrix(nb_rows, nb_cols);
    //    std::fabs(det=M.AtA().det())<.01; M = make_random_matrix(nb_rows,
    //    nb_cols)) {
    //      if(verbose) {
    //        std::cout << "  Generated random matrix AtA=" << std::endl <<
    //        M.AtA() << std::endl; std::cout << "  Generated random matrix
    //        not invertible: det=" << det << ". Retrying..." << std::endl;
    //      }
    //    }
    //#else
    M = make_random_symmetric_matrix(nb_rows);
    //#endif
    bench.push_back(M);
  }
}

int test_svd(std::vector<vpMatrix> M, std::vector<vpMatrix> U, std::vector<vpColVector> s, std::vector<vpMatrix> V, double &error)
{
  for (unsigned int i = 0; i < M.size(); i++) {
    vpMatrix S;
    S.diag(s[i]);
<<<<<<< HEAD
    vpMatrix U_S_V = U[i] * S * V[i].t();
    vpMatrix D = M[i] - U_S_V;
    double error = D.frobeniusNorm();
    if (error > 1e-6) {
      std::cout << "SVD decomposition failed. Error: " << error << std::endl;
      std::cout << "SVD decomposition failed. Mean error per component: " << error / D.size() << std::endl;

=======
    vpMatrix U_S_Vt = U[i] * S * V[i].t();
    vpMatrix D = M[i] - U_S_Vt;
    error = D.frobeniusNorm();
    if (error > 1e-6) {
      std::cout << "SVD decomposition failed. Error: " << error << std::endl;
>>>>>>> 5420cecc
      return EXIT_FAILURE;
    }
  }
  return EXIT_SUCCESS;
}

int test_eigen_values(std::vector<vpMatrix> M, std::vector<vpColVector> e, std::vector<vpMatrix> V,
                      std::vector<vpColVector> e2)
{
  for (unsigned int i = 0; i < M.size(); i++) {
    vpColVector error_e = e[i] - e2[i];
    if (error_e.frobeniusNorm() > 1e-6) {
      std::cout << "Eigen values differ" << std::endl;
      return EXIT_FAILURE;
    }
    vpMatrix D;
    D.diag(e[i]);
    vpMatrix MV_VD = M[i] * V[i] - V[i] * D;
    if (MV_VD.frobeniusNorm() > 1e-6) {
      std::cout << "Eigen values/vector decomposition failed" << std::endl;
      return EXIT_FAILURE;
    }
  }
  return EXIT_SUCCESS;
}

#if defined(VISP_HAVE_EIGEN3)
int test_svd_eigen3(bool verbose, const std::vector<vpMatrix> &bench, double &time, double &error)
{
  if (verbose)
    std::cout << "Test SVD using Eigen3 3rd party" << std::endl;
  // Compute inverse
  if (verbose)
    std::cout << "  SVD on a " << bench[0].getRows() << "x" << bench[0].getCols() << " matrix" << std::endl;

  std::vector<vpMatrix> U = bench;
  std::vector<vpMatrix> V(bench.size());
  std::vector<vpColVector> s(bench.size());

  double t = vpTime::measureTimeMs();
  for (unsigned int i = 0; i < bench.size(); i++) {
    U[i].svdEigen3(s[i], V[i]);
  }

  time = vpTime::measureTimeMs() - t;

  return test_svd(bench, U, s, V, error);
}
#endif

#if defined(VISP_HAVE_LAPACK)
int test_svd_lapack(bool verbose, const std::vector<vpMatrix> &bench, double &time, double &error)
{
  if (verbose)
    std::cout << "Test SVD using Lapack 3rd party" << std::endl;
  // Compute inverse
  if (verbose)
    std::cout << "  SVD on a " << bench[0].getRows() << "x" << bench[0].getCols() << " matrix" << std::endl;

  std::vector<vpMatrix> U = bench;
  std::vector<vpMatrix> V(bench.size());
  std::vector<vpColVector> s(bench.size());

  double t = vpTime::measureTimeMs();
  for (unsigned int i = 0; i < bench.size(); i++) {
    U[i].svdLapack(s[i], V[i]);
  }
  time = vpTime::measureTimeMs() - t;

  return test_svd(bench, U, s, V, error);
}

int test_eigen_values_lapack(bool verbose, const std::vector<vpMatrix> &bench, double &time)
{
  if (verbose)
    std::cout << "Test eigenValues() using Lapack 3rd party" << std::endl;

  std::vector<vpColVector> e(bench.size());
  std::vector<vpColVector> e2(bench.size());
  std::vector<vpMatrix> V(bench.size());

  for (unsigned int i = 0; i < bench.size(); i++) {
    e2[i] = bench[i].eigenValues();
  }

  // Compute the eigenvalues and eigenvectors
  double t = vpTime::measureTimeMs();
  for (unsigned int i = 0; i < bench.size(); i++) {
    bench[i].eigenValues(e[i], V[i]);
  }
  time = vpTime::measureTimeMs() - t;

  return test_eigen_values(bench, e, V, e2);
}
#endif

#if defined(VISP_HAVE_OPENCV)
int test_svd_opencv(bool verbose, const std::vector<vpMatrix> &bench, double &time, double &error)
{
  if (verbose)
    std::cout << "Test SVD using OpenCV 3rd party" << std::endl;
  // Compute inverse
  if (verbose)
    std::cout << "  SVD on a " << bench[0].getRows() << "x" << bench[0].getCols() << " matrix" << std::endl;

  std::vector<vpMatrix> U = bench;
  std::vector<vpMatrix> V(bench.size());
  std::vector<vpColVector> s(bench.size());

  double t = vpTime::measureTimeMs();
  for (unsigned int i = 0; i < bench.size(); i++) {
    U[i].svdOpenCV(s[i], V[i]);
  }
  time = vpTime::measureTimeMs() - t;

  return test_svd(bench, U, s, V, error);
}
#endif

void save_time(const std::string &method, bool verbose, bool use_plot_file, std::ofstream &of, double time, double error)
{
  if (use_plot_file)
    of << time << "\t";
  if (verbose || !use_plot_file) {
    std::cout << method << "took " << time << "s, error = " << error << std::endl;
  }
}

bool testAllSvds(const std::string &test_name, unsigned nb_matrices, unsigned nb_iterations,
                 unsigned nb_rows, unsigned nb_cols,
                 bool doEigenValues, bool verbose, bool use_plot_file, std::ofstream &of)
{
  int ret = EXIT_SUCCESS;
  int ret_test = 0;
  for (unsigned int iter = 0; iter < nb_iterations; iter++) {
    std::cout << "\n-> Iteration: " << iter << std::endl;
    std::vector<vpMatrix> bench_random_matrices;
    create_bench_random_matrix(nb_matrices, nb_rows, nb_cols, verbose, bench_random_matrices);
    std::vector<vpMatrix> bench_random_symmetric_matrices;
    create_bench_random_symmetric_matrix(nb_matrices, nb_rows, verbose, bench_random_symmetric_matrices);

    if (use_plot_file)
      of << test_name << iter << "\t";
    double time;
    double error;

#if defined(VISP_HAVE_LAPACK)
    std::cout << "\n-- Test SVD using lapack" << std::endl;
    ret_test = test_svd_lapack(verbose, bench_random_matrices, time, error);
    ret += ret_test;
    std::cout << test_name << ": SVD (Lapack) " << (ret_test ? "failed" : "succeed") << std::endl;
    save_time("SVD (Lapack): ", verbose, use_plot_file, of, time, error);
#endif

#if defined(VISP_HAVE_EIGEN3)
    std::cout << "\n-- Test SVD using eigen" << std::endl;
    ret_test = test_svd_eigen3(verbose, bench_random_matrices, time, error);
    ret += ret_test;
    std::cout << test_name <<  ": SVD (Eigen) " << (ret_test ? "failed" : "succeed") << std::endl;
    save_time("SVD (Eigen3): ", verbose, use_plot_file, of, time, error);
#endif

#if defined(VISP_HAVE_OPENCV)
    std::cout << "\n-- Test SVD using OpenCV" << std::endl;
    ret_test = test_svd_opencv(verbose, bench_random_matrices, time, error);
    ret += ret_test;
    std::cout << test_name << ": SVD (OpenCV) " << (ret_test ? "failed" : "succeed") << std::endl;
    save_time("SVD (OpenCV): ", verbose, use_plot_file, of, time, error);
#endif

#if defined(VISP_HAVE_LAPACK)
    if (doEigenValues) {
      std::cout << "\n-- Test Eigen Values using lapack" << std::endl;
      ret_test = test_eigen_values_lapack(verbose, bench_random_symmetric_matrices, time);
      ret += ret_test;
      std::cout << "Eigen values (Lapack) " << (ret_test ? "failed" : "succeed") << std::endl;
      error = 0.0;
      save_time("Eigen values (Lapack): ", verbose, use_plot_file, of, time, error);
    }
#endif
    std::cout << "Result after iteration " << iter << ": " << (ret ? "failed" : "succeed") << std::endl;
    if (use_plot_file)
      of << std::endl;
  }
  return (ret == EXIT_SUCCESS);
}

int main(int argc, const char *argv[])
{
  try {
#if defined(VISP_HAVE_EIGEN3) || defined(VISP_HAVE_LAPACK) || defined(VISP_HAVE_OPENCV)
    unsigned int nb_matrices = 100;
    unsigned int nb_iterations = 10;
    unsigned int nb_rows = 6;
    unsigned int nb_cols = 6;
    bool verbose = false;
    std::string plotfile("plot-svd.csv");
    bool use_plot_file = false;
    std::ofstream of;

    // Read the command line options
    if (getOptions(argc, argv, nb_matrices, nb_iterations, use_plot_file, plotfile, nb_rows, nb_cols, verbose) ==
        false) {
      return EXIT_FAILURE;
    }

    if (use_plot_file) {
      of.open(plotfile.c_str());
      of << "iter"
        << "\t";

#if defined(VISP_HAVE_LAPACK)
      of << "\"SVD Lapack\""
        << "\t";
#endif
#if defined(VISP_HAVE_EIGEN3)
      of << "\"SVD Eigen3\""
        << "\t";
#endif
#if defined(VISP_HAVE_OPENCV)
      of << "\"SVD OpenCV\""
        << "\t";
#endif
      of << std::endl;
    }
    bool success = true;
    std::string test_case;
    test_case = "Test case: Square matrices";
    std::cout << "\n== " << test_case << ": " << nb_rows << " x " << nb_cols << " ==" << std::endl;
    bool defaultSuccess = testAllSvds(test_case, nb_matrices, nb_iterations, nb_rows, nb_cols,
                                      true, verbose, use_plot_file, of);
    std::cout << "=> " << test_case << ": " << (defaultSuccess ? "succeed" : "failed") << std::endl;

<<<<<<< HEAD
    int ret = EXIT_SUCCESS;
    int ret_test = 0;
    for (unsigned int iter = 0; iter < nb_iterations; iter++) {
      std::vector<vpMatrix> bench_random_matrices;
      create_bench_random_matrix(nb_matrices, nb_rows, nb_cols, verbose, bench_random_matrices);
      std::vector<vpMatrix> bench_random_symmetric_matrices;
      create_bench_random_symmetric_matrix(nb_matrices, nb_rows_sym, verbose, bench_random_symmetric_matrices);
=======
    test_case = "Test case: More rows than columns";
    std::cout << "\n== " << test_case << ": " << nb_cols * 2 << " x " << nb_cols << " ==" << std::endl;
    bool rowsSuccess = testAllSvds(test_case, nb_matrices, nb_iterations, nb_cols * 2, nb_cols,
                                   false, verbose, use_plot_file, of);
    std::cout << "=> " << test_case << ": " << (rowsSuccess ? "succeed" : "failed") << std::endl;
>>>>>>> 5420cecc

    test_case = "Test case: More columns than rows";
    std::cout << "\n== " << test_case << ": " << nb_rows << " x " << nb_rows * 2 << " ==" << std::endl;
    bool colsSuccess = testAllSvds(test_case, nb_matrices, nb_iterations, nb_rows, nb_rows * 2,
                false, verbose, use_plot_file, of);
    std::cout << "=> " << test_case << ": " << (colsSuccess ? "succeed" : "failed") << std::endl;

<<<<<<< HEAD
#if defined(VISP_HAVE_LAPACK)
      ret_test = test_svd_lapack(verbose, bench_random_matrices, time);
      ret += ret_test;
      std::cout << "SVD (Lapack) " << (ret_test ? "failed" : "succeed") << std::endl;
      save_time("SVD (Lapack): ", verbose, use_plot_file, of, time);
#endif

#if defined(VISP_HAVE_EIGEN3)
      ret_test = test_svd_eigen3(verbose, bench_random_matrices, time);
      ret += ret_test;
      std::cout << "SVD (Eigen) " << (ret_test ? "failed" : "succeed") << std::endl;
      save_time("SVD (Eigen3): ", verbose, use_plot_file, of, time);
#endif

#if defined(VISP_HAVE_OPENCV)
      ret_test = test_svd_opencv(verbose, bench_random_matrices, time);
      ret += ret_test;
      std::cout << "SVD (OpenCV) " << (ret_test ? "failed" : "succeed") << std::endl;

      save_time("SVD (OpenCV): ", verbose, use_plot_file, of, time);
#endif

#if defined(VISP_HAVE_LAPACK)
      ret_test = test_eigen_values_lapack(verbose, bench_random_symmetric_matrices, time);
      ret += ret_test;
      std::cout << "Eigen values (Lapack) " << (ret_test ? "failed" : "succeed") << std::endl;
      save_time("Eigen values (Lapack): ", verbose, use_plot_file, of, time);
#endif
=======
    std::cout << "\nResume:" << std::endl;
    std::cout << "- Square matrices (" << nb_rows << "x" << nb_cols << "): " << (defaultSuccess ? "succeed" : "failed") << std::endl;

    std::cout << "- More rows case (" << nb_cols * 2 << "x" << nb_cols << "): " << (rowsSuccess ? "succeed" : "failed") << std::endl;

    std::cout << "- More columns case (" << nb_rows << "x" << nb_rows * 2 << "): " << (colsSuccess ? "succeed" : "failed") << std::endl;

    success = defaultSuccess && rowsSuccess && colsSuccess;
>>>>>>> 5420cecc

    if (use_plot_file) {
      of.close();
      std::cout << "Result saved in " << plotfile << std::endl;
    }

    if (success) {
      std::cout << "Test succeed" << std::endl;
    }
    else {
      std::cout << "Test failed" << std::endl;
    }

    return success ? EXIT_SUCCESS : EXIT_FAILURE;
#else
    (void)argc;
    (void)argv;
    std::cout << "Test does nothing since you dont't have Lapack, Eigen3 or OpenCV 3rd party" << std::endl;
    return EXIT_SUCCESS;
#endif
  }
  catch (const vpException &e) {
    std::cout << "Catch an exception: " << e.getStringMessage() << std::endl;
    return EXIT_FAILURE;
  }
}<|MERGE_RESOLUTION|>--- conflicted
+++ resolved
@@ -263,21 +263,11 @@
   for (unsigned int i = 0; i < M.size(); i++) {
     vpMatrix S;
     S.diag(s[i]);
-<<<<<<< HEAD
-    vpMatrix U_S_V = U[i] * S * V[i].t();
-    vpMatrix D = M[i] - U_S_V;
-    double error = D.frobeniusNorm();
-    if (error > 1e-6) {
-      std::cout << "SVD decomposition failed. Error: " << error << std::endl;
-      std::cout << "SVD decomposition failed. Mean error per component: " << error / D.size() << std::endl;
-
-=======
     vpMatrix U_S_Vt = U[i] * S * V[i].t();
     vpMatrix D = M[i] - U_S_Vt;
     error = D.frobeniusNorm();
     if (error > 1e-6) {
       std::cout << "SVD decomposition failed. Error: " << error << std::endl;
->>>>>>> 5420cecc
       return EXIT_FAILURE;
     }
   }
@@ -511,21 +501,11 @@
                                       true, verbose, use_plot_file, of);
     std::cout << "=> " << test_case << ": " << (defaultSuccess ? "succeed" : "failed") << std::endl;
 
-<<<<<<< HEAD
-    int ret = EXIT_SUCCESS;
-    int ret_test = 0;
-    for (unsigned int iter = 0; iter < nb_iterations; iter++) {
-      std::vector<vpMatrix> bench_random_matrices;
-      create_bench_random_matrix(nb_matrices, nb_rows, nb_cols, verbose, bench_random_matrices);
-      std::vector<vpMatrix> bench_random_symmetric_matrices;
-      create_bench_random_symmetric_matrix(nb_matrices, nb_rows_sym, verbose, bench_random_symmetric_matrices);
-=======
     test_case = "Test case: More rows than columns";
     std::cout << "\n== " << test_case << ": " << nb_cols * 2 << " x " << nb_cols << " ==" << std::endl;
     bool rowsSuccess = testAllSvds(test_case, nb_matrices, nb_iterations, nb_cols * 2, nb_cols,
                                    false, verbose, use_plot_file, of);
     std::cout << "=> " << test_case << ": " << (rowsSuccess ? "succeed" : "failed") << std::endl;
->>>>>>> 5420cecc
 
     test_case = "Test case: More columns than rows";
     std::cout << "\n== " << test_case << ": " << nb_rows << " x " << nb_rows * 2 << " ==" << std::endl;
@@ -533,36 +513,6 @@
                 false, verbose, use_plot_file, of);
     std::cout << "=> " << test_case << ": " << (colsSuccess ? "succeed" : "failed") << std::endl;
 
-<<<<<<< HEAD
-#if defined(VISP_HAVE_LAPACK)
-      ret_test = test_svd_lapack(verbose, bench_random_matrices, time);
-      ret += ret_test;
-      std::cout << "SVD (Lapack) " << (ret_test ? "failed" : "succeed") << std::endl;
-      save_time("SVD (Lapack): ", verbose, use_plot_file, of, time);
-#endif
-
-#if defined(VISP_HAVE_EIGEN3)
-      ret_test = test_svd_eigen3(verbose, bench_random_matrices, time);
-      ret += ret_test;
-      std::cout << "SVD (Eigen) " << (ret_test ? "failed" : "succeed") << std::endl;
-      save_time("SVD (Eigen3): ", verbose, use_plot_file, of, time);
-#endif
-
-#if defined(VISP_HAVE_OPENCV)
-      ret_test = test_svd_opencv(verbose, bench_random_matrices, time);
-      ret += ret_test;
-      std::cout << "SVD (OpenCV) " << (ret_test ? "failed" : "succeed") << std::endl;
-
-      save_time("SVD (OpenCV): ", verbose, use_plot_file, of, time);
-#endif
-
-#if defined(VISP_HAVE_LAPACK)
-      ret_test = test_eigen_values_lapack(verbose, bench_random_symmetric_matrices, time);
-      ret += ret_test;
-      std::cout << "Eigen values (Lapack) " << (ret_test ? "failed" : "succeed") << std::endl;
-      save_time("Eigen values (Lapack): ", verbose, use_plot_file, of, time);
-#endif
-=======
     std::cout << "\nResume:" << std::endl;
     std::cout << "- Square matrices (" << nb_rows << "x" << nb_cols << "): " << (defaultSuccess ? "succeed" : "failed") << std::endl;
 
@@ -571,7 +521,6 @@
     std::cout << "- More columns case (" << nb_rows << "x" << nb_rows * 2 << "): " << (colsSuccess ? "succeed" : "failed") << std::endl;
 
     success = defaultSuccess && rowsSuccess && colsSuccess;
->>>>>>> 5420cecc
 
     if (use_plot_file) {
       of.close();
