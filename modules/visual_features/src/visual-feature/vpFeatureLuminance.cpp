--- conflicted
+++ resolved
@@ -200,14 +200,9 @@
   if (firstTimeIn == 0) {
     firstTimeIn = 1;
     l = 0;
-<<<<<<< HEAD
     for (unsigned int i = bord; i < nbr - bord; i++) {
       for (unsigned int j = bord; j < nbc - bord; j++) {
-=======
-    for (unsigned int i = bord; i < (nbr - bord); ++i) {
-      //   cout << i << endl ;
-      for (unsigned int j = bord; j < (nbc - bord); ++j) {
->>>>>>> 4141c66d
+
         double x = 0, y = 0;
         vpPixelMeterConversion::convertPoint(cam, j, i, x, y);
 
@@ -221,13 +216,9 @@
   }
 
   l = 0;
-<<<<<<< HEAD
-  for (unsigned int i = bord; i < nbr - bord; i++) {
-    for (unsigned int j = bord; j < nbc - bord; j++) {
-=======
+
   for (unsigned int i = bord; i < (nbr - bord); ++i) {
     for (unsigned int j = bord; j < (nbc - bord); ++j) {
->>>>>>> 4141c66d
       Ix = px * vpImageFilter::derivativeFilterX(I, i, j);
       Iy = py * vpImageFilter::derivativeFilterY(I, i, j);
 
